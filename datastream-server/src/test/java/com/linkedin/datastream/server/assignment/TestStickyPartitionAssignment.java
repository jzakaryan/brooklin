/**
 *  Copyright 2019 LinkedIn Corporation. All rights reserved.
 *  Licensed under the BSD 2-Clause License. See the LICENSE file in the project root for license information.
 *  See the NOTICE file in the project root for additional information regarding copyright ownership.
 */
package com.linkedin.datastream.server.assignment;

import java.io.IOException;
<<<<<<< HEAD
=======
import java.lang.reflect.Field;
>>>>>>> 3655996e
import java.util.ArrayList;
import java.util.Arrays;
import java.util.Collections;
import java.util.HashMap;
import java.util.HashSet;
import java.util.List;
import java.util.Map;
import java.util.Optional;
import java.util.Set;

import org.testng.Assert;
import org.testng.annotations.AfterMethod;
import org.testng.annotations.BeforeMethod;
import org.testng.annotations.Test;

import com.codahale.metrics.MetricRegistry;
import com.google.common.collect.ImmutableList;
import com.google.common.collect.ImmutableSet;

import com.linkedin.datastream.common.Datastream;
import com.linkedin.datastream.common.DatastreamMetadataConstants;
import com.linkedin.datastream.common.DatastreamRuntimeException;
import com.linkedin.datastream.common.zk.ZkClient;
import com.linkedin.datastream.connectors.DummyConnector;
import com.linkedin.datastream.metrics.DynamicMetricsManager;
import com.linkedin.datastream.server.DatastreamGroup;
import com.linkedin.datastream.server.DatastreamGroupPartitionsMetadata;
import com.linkedin.datastream.server.DatastreamTask;
import com.linkedin.datastream.server.DatastreamTaskImpl;
import com.linkedin.datastream.server.zk.KeyBuilder;
import com.linkedin.datastream.server.zk.ZkAdapter;
import com.linkedin.datastream.testutil.DatastreamTestUtils;
import com.linkedin.datastream.testutil.EmbeddedZookeeper;
<<<<<<< HEAD
=======
import com.linkedin.datastream.testutil.MetricsTestUtils;
>>>>>>> 3655996e

import static org.mockito.Matchers.anyString;
import static org.mockito.Mockito.mock;
import static org.mockito.Mockito.when;


/**
 * Tests for {@link StickyPartitionAssignmentStrategy}
 */
public class TestStickyPartitionAssignment {
  private EmbeddedZookeeper _embeddedZookeeper;
  private String _clusterName;
  private ZkClient _zkClient;

  @BeforeMethod
  public void setup() throws IOException {
    _clusterName = "testcluster";
    _embeddedZookeeper = new EmbeddedZookeeper();
    String zkConnectionString = _embeddedZookeeper.getConnection();
    _embeddedZookeeper.startup();
    _zkClient = new ZkClient(zkConnectionString);
<<<<<<< HEAD
  }

  @AfterMethod
  public void teardown() {
    _embeddedZookeeper.shutdown();
=======
    DynamicMetricsManager.createInstance(new MetricRegistry(), "TestStickyPartitionAssignment");
  }

  @AfterMethod
  public void teardown() throws Exception {
    _embeddedZookeeper.shutdown();
    // A hack to force clean up DynamicMetricsManager
    Field field = DynamicMetricsManager.class.getDeclaredField("_instance");
    try {
      field.setAccessible(true);
      field.set(null, null);
    } finally {
      field.setAccessible(false);
    }
>>>>>>> 3655996e
  }

  @Test
  public void testCreateAssignmentAcrossAllTasks() {
    Set<Boolean> elasticTaskAssignmentEnabledSet = new HashSet<>(Arrays.asList(true, false));

    elasticTaskAssignmentEnabledSet.forEach(elasticAssignmentEnabled -> {
      StickyPartitionAssignmentStrategy strategy =
          new StickyPartitionAssignmentStrategy(Optional.empty(), Optional.empty(), Optional.empty(),
              elasticAssignmentEnabled, Optional.of(3), Optional.of(90), getZkClient(elasticAssignmentEnabled), _clusterName);

      Set<DatastreamTask> taskSet = new HashSet<>();
      List<DatastreamGroup> datastreams;
      if (elasticAssignmentEnabled) {
        datastreams = generateDatastreams("ds", 1, 3);
      } else {
        datastreams = generateDatastreams("ds", 1);
      }

      Map<String, Set<DatastreamTask>> assignment = generateEmptyAssignment(datastreams, 1, 3, true);
      assignment.put("instance1", taskSet);

      List<String> partitions = ImmutableList.of("t-0", "t-1", "t1-0");

      DatastreamGroupPartitionsMetadata partitionsMetadata =
          new DatastreamGroupPartitionsMetadata(datastreams.get(0), partitions);

      assignment = strategy.assignPartitions(assignment, partitionsMetadata);

      for (DatastreamTask task : assignment.get("instance1")) {
        Assert.assertEquals(task.getPartitionsV2().size(), 1);
      }
    });
  }

  @Test
  public void testAddPartitions() {
    Set<Boolean> elasticTaskAssignmentEnabledSet = new HashSet<>(Arrays.asList(true, false));

    elasticTaskAssignmentEnabledSet.forEach(elasticAssignmentEnabled -> {
      StickyPartitionAssignmentStrategy strategy = new StickyPartitionAssignmentStrategy(Optional.empty(),
          Optional.empty(), Optional.empty(), elasticAssignmentEnabled, Optional.of(3), Optional.of(90),
          getZkClient(elasticAssignmentEnabled), _clusterName);
      Set<DatastreamTask> taskSet = new HashSet<>();
      List<DatastreamGroup> datastreams;
      if (elasticAssignmentEnabled) {
        datastreams = generateDatastreams("ds", 1, 3);
      } else {
        datastreams = generateDatastreams("ds", 1);
      }

      Map<String, Set<DatastreamTask>> assignment = generateEmptyAssignment(datastreams, 1, 3, true);
      assignment.put("instance1", taskSet);

      List<String> partitions = ImmutableList.of("t-0", "t-1", "t1-0");

      DatastreamGroupPartitionsMetadata partitionsMetadata =
          new DatastreamGroupPartitionsMetadata(datastreams.get(0), partitions);

      assignment = strategy.assignPartitions(assignment, partitionsMetadata);

      List<String> newPartitions = ImmutableList.of("t-0", "t-1", "t1-0", "t2-0", "t2-1", "t2-2");
      DatastreamGroupPartitionsMetadata newPartitionsMetadata =
          new DatastreamGroupPartitionsMetadata(datastreams.get(0), newPartitions);

      Map<String, Set<DatastreamTask>> newAssignment = strategy.assignPartitions(assignment, newPartitionsMetadata);
<<<<<<< HEAD

      for (DatastreamTask task : newAssignment.get("instance0")) {
        Assert.assertEquals(task.getPartitionsV2().size(), 2);
      }

      Map<String, List<DatastreamTask>> taskToCleanup = strategy.getTasksToCleanUp(datastreams, newAssignment);
      Assert.assertEquals(taskToCleanup.size(), 0);

      // Adding the dependency task as well in the assignment list to simulate the scenario where
      // the dependency task nodes are not deleted and the leader gets interrupted, OOM or hit session expiry.
      // The next leader should be able to identify and cleanup.
      Map<String, Set<DatastreamTask>> finalAssignment = assignment;
      newAssignment.forEach((instance, taskSet1) -> taskSet1.addAll(finalAssignment.get(instance)));

=======

      for (DatastreamTask task : newAssignment.get("instance0")) {
        Assert.assertEquals(task.getPartitionsV2().size(), 2);
      }

      Map<String, List<DatastreamTask>> taskToCleanup = strategy.getTasksToCleanUp(datastreams, newAssignment);
      Assert.assertEquals(taskToCleanup.size(), 0);

      // Adding the dependency task as well in the assignment list to simulate the scenario where
      // the dependency task nodes are not deleted and the leader gets interrupted, OOM or hit session expiry.
      // The next leader should be able to identify and cleanup.
      Map<String, Set<DatastreamTask>> finalAssignment = assignment;
      newAssignment.forEach((instance, taskSet1) -> taskSet1.addAll(finalAssignment.get(instance)));

>>>>>>> 3655996e
      taskToCleanup = strategy.getTasksToCleanUp(datastreams, newAssignment);
      Assert.assertEquals(taskToCleanup.size(), 1);
      taskToCleanup.forEach((instance, taskList1) -> Assert.assertEquals(taskList1.size(), 3));
      Assert.assertEquals(new HashSet<>(taskToCleanup.get("instance0")), new HashSet<>(assignment.get("instance0")));
    });
  }

  @Test
  public void testCreateAssignmentFailureDueToUnlockedTask() {
    Set<Boolean> elasticTaskAssignmentEnabledSet = new HashSet<>(Arrays.asList(true, false));

    elasticTaskAssignmentEnabledSet.forEach(elasticAssignmentEnabled -> {
      StickyPartitionAssignmentStrategy strategy = new StickyPartitionAssignmentStrategy(Optional.empty(),
          Optional.empty(), Optional.empty(), elasticAssignmentEnabled, Optional.of(3), Optional.of(90),
          getZkClient(elasticAssignmentEnabled), _clusterName);
      Set<DatastreamTask> taskSet = new HashSet<>();
      List<DatastreamGroup> datastreams;
      if (elasticAssignmentEnabled) {
        datastreams = generateDatastreams("ds", 1, 3);
      } else {
        datastreams = generateDatastreams("ds", 1);
      }

      Map<String, Set<DatastreamTask>> assignment = generateEmptyAssignment(datastreams, 1, 3, false);
      assignment.put("instance1", taskSet);

      List<String> partitions = ImmutableList.of("t-0", "t-1", "t1-0");

      DatastreamGroupPartitionsMetadata partitionsMetadata =
          new DatastreamGroupPartitionsMetadata(datastreams.get(0), partitions);

      Assert.assertThrows(DatastreamRuntimeException.class,
          () -> strategy.assignPartitions(assignment, partitionsMetadata));
    });
  }

  @Test
  public void testAssignPartitionToInstanceWithoutTask() {
    Set<Boolean> elasticTaskAssignmentEnabledSet = new HashSet<>(Arrays.asList(true, false));

    elasticTaskAssignmentEnabledSet.forEach(elasticAssignmentEnabled -> {
      StickyPartitionAssignmentStrategy strategy = new StickyPartitionAssignmentStrategy(Optional.empty(),
          Optional.empty(), Optional.empty(), elasticAssignmentEnabled, Optional.of(3), Optional.of(90),
          getZkClient(elasticAssignmentEnabled), _clusterName);
      List<DatastreamGroup> datastreams;
      if (elasticAssignmentEnabled) {
        datastreams = generateDatastreams("ds", 2, 1);
      } else {
        datastreams = generateDatastreams("ds", 2);
      }

      List<String> partitions = ImmutableList.of("t-0", "t-1", "t-2", "t-3", "t-4");
      DatastreamGroupPartitionsMetadata partitionsMetadata =
          new DatastreamGroupPartitionsMetadata(datastreams.get(0), partitions);
      // Generate partition assignment
      Assert.assertThrows(IllegalArgumentException.class,
          () -> strategy.assignPartitions(new HashMap<>(), partitionsMetadata));
    });
<<<<<<< HEAD
  }

  @Test
  public void testAssignPartitionToInstanceWithoutTaskForDatastreamGroup() {
    Set<Boolean> elasticTaskAssignmentEnabledSet = new HashSet<>(Arrays.asList(true, false));

    elasticTaskAssignmentEnabledSet.forEach(elasticAssignmentEnabled -> {
      StickyPartitionAssignmentStrategy strategy = new StickyPartitionAssignmentStrategy(Optional.empty(),
          Optional.empty(), Optional.empty(), elasticAssignmentEnabled, Optional.of(3), Optional.of(90),
          getZkClient(elasticAssignmentEnabled), _clusterName);
      List<DatastreamGroup> datastreams;
      if (elasticAssignmentEnabled) {
        datastreams = generateDatastreams("ds", 2, 2);
      } else {
        datastreams = generateDatastreams("ds", 2);
      }

      Map<String, Set<DatastreamTask>> assignment = generateEmptyAssignment(datastreams, 3, 2, true);
      List<String> partitions = ImmutableList.of("t-0", "t-1", "t-2", "t-3", "t-4");
      DatastreamGroupPartitionsMetadata partitionsMetadata =
          new DatastreamGroupPartitionsMetadata(datastreams.get(1), partitions);
      // Generate partition assignment
      Assert.assertThrows(IllegalArgumentException.class,
          () -> strategy.assignPartitions(assignment, partitionsMetadata));
    });
  }

  @Test
  public void testMovePartition() {
    Set<Boolean> elasticTaskAssignmentEnabledSet = new HashSet<>(Arrays.asList(true, false));

    elasticTaskAssignmentEnabledSet.forEach(elasticAssignmentEnabled -> {
      StickyPartitionAssignmentStrategy strategy = new StickyPartitionAssignmentStrategy(Optional.empty(),
          Optional.empty(), Optional.empty(), elasticAssignmentEnabled, Optional.of(3), Optional.of(90),
          getZkClient(elasticAssignmentEnabled), _clusterName);
      List<DatastreamGroup> datastreams;
      if (elasticAssignmentEnabled) {
        datastreams = generateDatastreams("ds", 2, 2);
      } else {
        datastreams = generateDatastreams("ds", 2);
      }
      Map<String, Set<DatastreamTask>> assignment = generateEmptyAssignment(datastreams, 3, 2, true);
      List<String> partitions = ImmutableList.of("t-0", "t-1", "t-2", "t-3", "t-4", "t-5", "t-6", "t-7");
      DatastreamGroupPartitionsMetadata partitionsMetadata =
          new DatastreamGroupPartitionsMetadata(datastreams.get(0), partitions);
      // Generate partition assignment
      assignment = strategy.assignPartitions(assignment, partitionsMetadata);

      Map<String, Set<String>> targetAssignment = new HashMap<>();
      targetAssignment.put("instance2", ImmutableSet.of("t-3", "t-2", "t-1", "t-5"));
      targetAssignment.put("instance1", ImmutableSet.of("t-0", "t-10"));

      assignment = strategy.movePartitions(assignment, targetAssignment, partitionsMetadata);

      Assert.assertTrue(getPartitionsFromTask(assignment.get("instance2")).contains("t-1"));
      Assert.assertTrue(getPartitionsFromTask(assignment.get("instance2")).contains("t-2"));
      Assert.assertTrue(getPartitionsFromTask(assignment.get("instance2")).contains("t-3"));
      Assert.assertTrue(getPartitionsFromTask(assignment.get("instance2")).contains("t-5"));

      Assert.assertTrue(getPartitionsFromTask(assignment.get("instance1")).contains("t-0"));
      Assert.assertFalse(getPartitionsFromTask(assignment.get("instance1")).contains("t-10"));

      Assert.assertEquals(getTotalPartitions(assignment), 8);
    });
  }

  @Test
  public void testMovePartitionToInstanceWithoutTask() {
    Set<Boolean> elasticTaskAssignmentEnabledSet = new HashSet<>(Arrays.asList(true, false));

    elasticTaskAssignmentEnabledSet.forEach(elasticAssignmentEnabled -> {
      StickyPartitionAssignmentStrategy strategy = new StickyPartitionAssignmentStrategy(Optional.empty(),
          Optional.empty(), Optional.empty(), elasticAssignmentEnabled, Optional.of(3), Optional.of(90),
          getZkClient(elasticAssignmentEnabled), _clusterName);
      List<DatastreamGroup> datastreams;
      if (elasticAssignmentEnabled) {
        datastreams = generateDatastreams("ds", 2, 2);
      } else {
        datastreams = generateDatastreams("ds", 2);
      }

      Map<String, Set<DatastreamTask>> assignment = generateEmptyAssignment(datastreams, 3, 2, true);
      List<String> partitions = ImmutableList.of("t-0", "t-1", "t-2", "t-3", "t-4");
      DatastreamGroupPartitionsMetadata partitionsMetadata =
          new DatastreamGroupPartitionsMetadata(datastreams.get(0), partitions);
      // Generate partition assignment
      assignment = strategy.assignPartitions(assignment, partitionsMetadata);
      assignment.put("empty", Collections.emptySet());

      Map<String, Set<String>> targetAssignment = new HashMap<>();
      targetAssignment.put("empty", ImmutableSet.of("t-3", "t-2", "t-1", "t-5"));
      Map<String, Set<DatastreamTask>> finalAssignment = assignment;
      Assert.assertThrows(DatastreamRuntimeException.class,
          () -> strategy.movePartitions(finalAssignment, targetAssignment, partitionsMetadata));
    });
  }

  @Test
  public void testRemovePartitions() {
    Set<Boolean> elasticTaskAssignmentEnabledSet = new HashSet<>(Arrays.asList(true, false));

    elasticTaskAssignmentEnabledSet.forEach(elasticAssignmentEnabled -> {
      StickyPartitionAssignmentStrategy strategy = new StickyPartitionAssignmentStrategy(Optional.empty(),
          Optional.empty(), Optional.empty(), elasticAssignmentEnabled, Optional.of(3), Optional.of(90),
          getZkClient(elasticAssignmentEnabled), _clusterName);
      List<DatastreamGroup> datastreams;
      if (elasticAssignmentEnabled) {
        datastreams = generateDatastreams("ds", 1, 2);
      } else {
        datastreams = generateDatastreams("ds", 1);
      }

      Map<String, Set<DatastreamTask>> assignment = generateEmptyAssignment(datastreams, 3, 2, true);

      List<String> partitions = ImmutableList.of("t-0", "t-1", "t-2", "t-3", "t-4", "t-5", "t-6");
      DatastreamGroupPartitionsMetadata partitionsMetadata =
          new DatastreamGroupPartitionsMetadata(datastreams.get(0), partitions);

      // Generate partition assignment
      assignment = strategy.assignPartitions(assignment, partitionsMetadata);

      List<String> newPartitions = ImmutableList.of("t-1", "t-3", "t-4", "t-6");
      DatastreamGroupPartitionsMetadata newPartitionsMetadata =
          new DatastreamGroupPartitionsMetadata(datastreams.get(0), newPartitions);

      assignment = strategy.assignPartitions(assignment, newPartitionsMetadata);

      List<String> remainingPartitions = new ArrayList<>();
      for (String instance : assignment.keySet()) {
        for (DatastreamTask task : assignment.get(instance)) {
          remainingPartitions.addAll(task.getPartitionsV2());
        }
      }

      Assert.assertEquals(new HashSet<>(remainingPartitions), new HashSet<>(newPartitions));
    });
  }

  @Test
  public void testElasticTaskPartitionAssignmentFailsOnTooFewTasks() {
    int minTasks = 2;
    int partitionsPerTask = 2;
    int fullnessFactorPct = 50;
    // Create a strategy with partitionsPerTask = 2 and fullnessFactorPct as 50%
    StickyPartitionAssignmentStrategy strategy =
        new StickyPartitionAssignmentStrategy(Optional.empty(), Optional.empty(), Optional.empty(), true,
            Optional.of(partitionsPerTask), Optional.of(fullnessFactorPct), Optional.of(_zkClient), _clusterName);

    List<DatastreamGroup> datastreams = generateDatastreams("ds", 1, minTasks);
    datastreams.forEach(dg -> _zkClient.ensurePath(KeyBuilder.datastream(_clusterName, dg.getTaskPrefix())));

    Map<String, Set<DatastreamTask>> assignment = Collections.emptyMap();
    List<String> instances = new ArrayList<>();
    instances.add("instance1");

    // Assign tasks for 1 datastream to 1 instance. Validate minTasks number of tasks are created.
    assignment = strategy.assign(datastreams, instances, assignment);
    Assert.assertEquals(assignment.get("instance1").size(), minTasks);

    List<String> partitions = ImmutableList.of("t-0", "t-1", "t1-0");
    DatastreamGroupPartitionsMetadata partitionsMetadata =
        new DatastreamGroupPartitionsMetadata(datastreams.get(0), partitions);

    // Partition assignment should fail because insufficient tasks are present to fit the partitions such that the
    // tasks are 50% full.
    Map<String, Set<DatastreamTask>> finalAssignment = assignment;
    Assert.assertThrows(DatastreamRuntimeException.class,
        () -> strategy.assignPartitions(finalAssignment, partitionsMetadata));
  }

  @Test
  public void testElasticTaskPartitionAssignmentCorrectlyAdjustsNumTasks() {
=======
  }

  @Test
  public void testAssignPartitionToInstanceWithoutTaskForDatastreamGroup() {
    Set<Boolean> elasticTaskAssignmentEnabledSet = new HashSet<>(Arrays.asList(true, false));

    elasticTaskAssignmentEnabledSet.forEach(elasticAssignmentEnabled -> {
      StickyPartitionAssignmentStrategy strategy = new StickyPartitionAssignmentStrategy(Optional.empty(),
          Optional.empty(), Optional.empty(), elasticAssignmentEnabled, Optional.of(3), Optional.of(90),
          getZkClient(elasticAssignmentEnabled), _clusterName);
      List<DatastreamGroup> datastreams;
      if (elasticAssignmentEnabled) {
        datastreams = generateDatastreams("ds", 2, 2);
      } else {
        datastreams = generateDatastreams("ds", 2);
      }

      Map<String, Set<DatastreamTask>> assignment = generateEmptyAssignment(datastreams, 3, 2, true);
      List<String> partitions = ImmutableList.of("t-0", "t-1", "t-2", "t-3", "t-4");
      DatastreamGroupPartitionsMetadata partitionsMetadata =
          new DatastreamGroupPartitionsMetadata(datastreams.get(1), partitions);
      // Generate partition assignment
      Assert.assertThrows(IllegalArgumentException.class,
          () -> strategy.assignPartitions(assignment, partitionsMetadata));
    });
  }

  @Test
  public void testMovePartition() {
    Set<Boolean> elasticTaskAssignmentEnabledSet = new HashSet<>(Arrays.asList(true, false));

    elasticTaskAssignmentEnabledSet.forEach(elasticAssignmentEnabled -> {
      StickyPartitionAssignmentStrategy strategy = new StickyPartitionAssignmentStrategy(Optional.empty(),
          Optional.empty(), Optional.empty(), elasticAssignmentEnabled, Optional.of(3), Optional.of(90),
          getZkClient(elasticAssignmentEnabled), _clusterName);
      List<DatastreamGroup> datastreams;
      if (elasticAssignmentEnabled) {
        datastreams = generateDatastreams("ds", 2, 2);
      } else {
        datastreams = generateDatastreams("ds", 2);
      }
      Map<String, Set<DatastreamTask>> assignment = generateEmptyAssignment(datastreams, 3, 2, true);
      List<String> partitions = ImmutableList.of("t-0", "t-1", "t-2", "t-3", "t-4", "t-5", "t-6", "t-7");
      DatastreamGroupPartitionsMetadata partitionsMetadata =
          new DatastreamGroupPartitionsMetadata(datastreams.get(0), partitions);
      // Generate partition assignment
      assignment = strategy.assignPartitions(assignment, partitionsMetadata);

      Map<String, Set<String>> targetAssignment = new HashMap<>();
      targetAssignment.put("instance2", ImmutableSet.of("t-3", "t-2", "t-1", "t-5"));
      targetAssignment.put("instance1", ImmutableSet.of("t-0", "t-10"));

      assignment = strategy.movePartitions(assignment, targetAssignment, partitionsMetadata);

      Assert.assertTrue(getPartitionsFromTask(assignment.get("instance2")).contains("t-1"));
      Assert.assertTrue(getPartitionsFromTask(assignment.get("instance2")).contains("t-2"));
      Assert.assertTrue(getPartitionsFromTask(assignment.get("instance2")).contains("t-3"));
      Assert.assertTrue(getPartitionsFromTask(assignment.get("instance2")).contains("t-5"));

      Assert.assertTrue(getPartitionsFromTask(assignment.get("instance1")).contains("t-0"));
      Assert.assertFalse(getPartitionsFromTask(assignment.get("instance1")).contains("t-10"));

      Assert.assertEquals(getTotalPartitions(assignment), 8);
    });
  }

  @Test
  public void testMovePartitionToInstanceWithoutTask() {
    Set<Boolean> elasticTaskAssignmentEnabledSet = new HashSet<>(Arrays.asList(true, false));

    elasticTaskAssignmentEnabledSet.forEach(elasticAssignmentEnabled -> {
      StickyPartitionAssignmentStrategy strategy = new StickyPartitionAssignmentStrategy(Optional.empty(),
          Optional.empty(), Optional.empty(), elasticAssignmentEnabled, Optional.of(3), Optional.of(90),
          getZkClient(elasticAssignmentEnabled), _clusterName);
      List<DatastreamGroup> datastreams;
      if (elasticAssignmentEnabled) {
        datastreams = generateDatastreams("ds", 2, 2);
      } else {
        datastreams = generateDatastreams("ds", 2);
      }

      Map<String, Set<DatastreamTask>> assignment = generateEmptyAssignment(datastreams, 3, 2, true);
      List<String> partitions = ImmutableList.of("t-0", "t-1", "t-2", "t-3", "t-4");
      DatastreamGroupPartitionsMetadata partitionsMetadata =
          new DatastreamGroupPartitionsMetadata(datastreams.get(0), partitions);
      // Generate partition assignment
      assignment = strategy.assignPartitions(assignment, partitionsMetadata);
      assignment.put("empty", Collections.emptySet());

      Map<String, Set<String>> targetAssignment = new HashMap<>();
      targetAssignment.put("empty", ImmutableSet.of("t-3", "t-2", "t-1", "t-5"));
      Map<String, Set<DatastreamTask>> finalAssignment = assignment;
      Assert.assertThrows(DatastreamRuntimeException.class,
          () -> strategy.movePartitions(finalAssignment, targetAssignment, partitionsMetadata));
    });
  }

  @Test
  public void testRemovePartitions() {
    Set<Boolean> elasticTaskAssignmentEnabledSet = new HashSet<>(Arrays.asList(true, false));

    elasticTaskAssignmentEnabledSet.forEach(elasticAssignmentEnabled -> {
      StickyPartitionAssignmentStrategy strategy = new StickyPartitionAssignmentStrategy(Optional.empty(),
          Optional.empty(), Optional.empty(), elasticAssignmentEnabled, Optional.of(3), Optional.of(90),
          getZkClient(elasticAssignmentEnabled), _clusterName);
      List<DatastreamGroup> datastreams;
      if (elasticAssignmentEnabled) {
        datastreams = generateDatastreams("ds", 1, 2);
      } else {
        datastreams = generateDatastreams("ds", 1);
      }

      Map<String, Set<DatastreamTask>> assignment = generateEmptyAssignment(datastreams, 3, 2, true);

      List<String> partitions = ImmutableList.of("t-0", "t-1", "t-2", "t-3", "t-4", "t-5", "t-6");
      DatastreamGroupPartitionsMetadata partitionsMetadata =
          new DatastreamGroupPartitionsMetadata(datastreams.get(0), partitions);

      // Generate partition assignment
      assignment = strategy.assignPartitions(assignment, partitionsMetadata);

      List<String> newPartitions = ImmutableList.of("t-1", "t-3", "t-4", "t-6");
      DatastreamGroupPartitionsMetadata newPartitionsMetadata =
          new DatastreamGroupPartitionsMetadata(datastreams.get(0), newPartitions);

      assignment = strategy.assignPartitions(assignment, newPartitionsMetadata);

      List<String> remainingPartitions = new ArrayList<>();
      for (String instance : assignment.keySet()) {
        for (DatastreamTask task : assignment.get(instance)) {
          remainingPartitions.addAll(task.getPartitionsV2());
        }
      }

      Assert.assertEquals(new HashSet<>(remainingPartitions), new HashSet<>(newPartitions));
    });
  }

  @Test
  public void testElasticTaskPartitionAssignmentFailsOnTooFewTasks() {
    int minTasks = 2;
    int partitionsPerTask = 2;
    int fullnessFactorPct = 50;
    // Create a strategy with partitionsPerTask = 2 and fullnessFactorPct as 50%
    StickyPartitionAssignmentStrategy strategy =
        new StickyPartitionAssignmentStrategy(Optional.empty(), Optional.empty(), Optional.empty(), true,
            Optional.of(partitionsPerTask), Optional.of(fullnessFactorPct), Optional.of(_zkClient), _clusterName);

    List<DatastreamGroup> datastreams = generateDatastreams("ds", 1, minTasks);
    datastreams.forEach(dg -> _zkClient.ensurePath(KeyBuilder.datastream(_clusterName, dg.getTaskPrefix())));

    Map<String, Set<DatastreamTask>> assignment = Collections.emptyMap();
    List<String> instances = new ArrayList<>();
    instances.add("instance1");

    // Assign tasks for 1 datastream to 1 instance. Validate minTasks number of tasks are created.
    assignment = strategy.assign(datastreams, instances, assignment);
    Assert.assertEquals(assignment.get("instance1").size(), minTasks);

    List<String> partitions = ImmutableList.of("t-0", "t-1", "t1-0");
    DatastreamGroupPartitionsMetadata partitionsMetadata =
        new DatastreamGroupPartitionsMetadata(datastreams.get(0), partitions);

    // Partition assignment should fail because insufficient tasks are present to fit the partitions such that the
    // tasks are 50% full.
    Map<String, Set<DatastreamTask>> finalAssignment = assignment;
    Assert.assertThrows(DatastreamRuntimeException.class,
        () -> strategy.assignPartitions(finalAssignment, partitionsMetadata));
  }

  @Test
  public void testElasticTaskPartitionAssignmentCorrectlyAdjustsNumTasks() {
    int minTasks = 3;
    int partitionsPerTask = 4;
    int fullnessFactorPct = 50;
    // Create a strategy with partitionsPerTask = 4 and fullnessFactorPct as 50%
    StickyPartitionAssignmentStrategy strategy =
        new StickyPartitionAssignmentStrategy(Optional.empty(), Optional.empty(), Optional.empty(), true,
            Optional.of(partitionsPerTask), Optional.of(fullnessFactorPct), Optional.of(_zkClient), _clusterName);

    List<DatastreamGroup> datastreams = generateDatastreams("ds", 1, minTasks);
    datastreams.forEach(dg -> _zkClient.ensurePath(KeyBuilder.datastream(_clusterName, dg.getTaskPrefix())));

    Map<String, Set<DatastreamTask>> assignment = Collections.emptyMap();
    List<String> instances = new ArrayList<>();
    instances.add("instance1");

    // Assign tasks for 1 datastream to 1 instance. Validate minTasks number of tasks are created
    assignment = strategy.assign(datastreams, instances, assignment);
    Assert.assertEquals(assignment.get("instance1").size(), minTasks);

    List<String> partitions = ImmutableList.of("t-0", "t-1", "t1-0", "t2-0", "t1-1", "t1-2", "t0-3");
    DatastreamGroupPartitionsMetadata partitionsMetadata =
        new DatastreamGroupPartitionsMetadata(datastreams.get(0), partitions);

    // Partition assignment should fail because insufficient tasks are present to fit the partitions such that the
    // tasks are 50% full. This should set the correct number of tasks needed so that the next assign() call creates
    // the correct number of tasks.
    Map<String, Set<DatastreamTask>> finalAssignment = assignment;
    Assert.assertThrows(DatastreamRuntimeException.class,
        () -> strategy.assignPartitions(finalAssignment, partitionsMetadata));

    // The assign call should create the expected number of tasks as set by partition assignment
    assignment = strategy.assign(datastreams, instances, assignment);
    int maxPartitionsPerTask = partitionsPerTask * fullnessFactorPct / 100;
    int numTasksNeeded = (partitions.size() / maxPartitionsPerTask)
        + (partitions.size() % maxPartitionsPerTask == 0 ? 0 : 1);
    Assert.assertEquals(assignment.get("instance1").size(), numTasksNeeded);
    Assert.assertEquals(assignment.get("instance1").size(), numTasksNeeded);
    setupTaskLockForAssignment(assignment);

    // Partition assignment should go through
    assignment = strategy.assignPartitions(assignment, partitionsMetadata);
    validatePartitionAssignment(assignment, partitions, maxPartitionsPerTask, numTasksNeeded);

    MetricsTestUtils.verifyMetrics(strategy, DynamicMetricsManager.getInstance());
  }

  @Test
  public void testElasticTaskPartitionAssignmentRepeatedPartitionAssignments() {
>>>>>>> 3655996e
    int minTasks = 3;
    int partitionsPerTask = 4;
    int fullnessFactorPct = 50;
    // Create a strategy with partitionsPerTask = 4 and fullnessFactorPct as 50%
    StickyPartitionAssignmentStrategy strategy =
        new StickyPartitionAssignmentStrategy(Optional.empty(), Optional.empty(), Optional.empty(), true,
            Optional.of(partitionsPerTask), Optional.of(fullnessFactorPct), Optional.of(_zkClient), _clusterName);

    List<DatastreamGroup> datastreams = generateDatastreams("ds", 1, minTasks);
    datastreams.forEach(dg -> _zkClient.ensurePath(KeyBuilder.datastream(_clusterName, dg.getTaskPrefix())));

    Map<String, Set<DatastreamTask>> assignment = Collections.emptyMap();
    List<String> instances = new ArrayList<>();
    instances.add("instance1");

    // Assign tasks for 1 datastream to 1 instance. Validate minTasks number of tasks are created
    assignment = strategy.assign(datastreams, instances, assignment);
    Assert.assertEquals(assignment.get("instance1").size(), minTasks);

    List<String> partitions = ImmutableList.of("t-0", "t-1", "t1-0", "t2-0", "t1-1", "t1-2", "t0-3");
    DatastreamGroupPartitionsMetadata partitionsMetadata =
        new DatastreamGroupPartitionsMetadata(datastreams.get(0), partitions);

    // Partition assignment should fail because insufficient tasks are present to fit the partitions such that the
    // tasks are 50% full. This should set the correct number of tasks needed so that the next assign() call creates
    // the correct number of tasks.
    Map<String, Set<DatastreamTask>> finalAssignment = assignment;
<<<<<<< HEAD
    Assert.assertThrows(DatastreamRuntimeException.class,
        () -> strategy.assignPartitions(finalAssignment, partitionsMetadata));
=======
    DatastreamGroupPartitionsMetadata finalPartitionsMetadata = partitionsMetadata;
    Assert.assertThrows(DatastreamRuntimeException.class,
        () -> strategy.assignPartitions(finalAssignment, finalPartitionsMetadata));
>>>>>>> 3655996e

    // The assign call should create the expected number of tasks as set by partition assignment
    assignment = strategy.assign(datastreams, instances, assignment);
    int maxPartitionsPerTask = partitionsPerTask * fullnessFactorPct / 100;
    int numTasksNeeded = (partitions.size() / maxPartitionsPerTask)
        + (partitions.size() % maxPartitionsPerTask == 0 ? 0 : 1);
    Assert.assertEquals(assignment.get("instance1").size(), numTasksNeeded);
<<<<<<< HEAD
    Assert.assertEquals(assignment.get("instance1").size(), numTasksNeeded);
=======
>>>>>>> 3655996e
    setupTaskLockForAssignment(assignment);

    // Partition assignment should go through
    assignment = strategy.assignPartitions(assignment, partitionsMetadata);
    validatePartitionAssignment(assignment, partitions, maxPartitionsPerTask, numTasksNeeded);
<<<<<<< HEAD
  }

  @Test
  public void testElasticTaskPartitionAssignmentRepeatedPartitionAssignments() {
    int minTasks = 3;
    int partitionsPerTask = 4;
    int fullnessFactorPct = 50;
    // Create a strategy with partitionsPerTask = 4 and fullnessFactorPct as 50%
    StickyPartitionAssignmentStrategy strategy =
        new StickyPartitionAssignmentStrategy(Optional.empty(), Optional.empty(), Optional.empty(), true,
            Optional.of(partitionsPerTask), Optional.of(fullnessFactorPct), Optional.of(_zkClient), _clusterName);

    List<DatastreamGroup> datastreams = generateDatastreams("ds", 1, minTasks);
    datastreams.forEach(dg -> _zkClient.ensurePath(KeyBuilder.datastream(_clusterName, dg.getTaskPrefix())));

    Map<String, Set<DatastreamTask>> assignment = Collections.emptyMap();
    List<String> instances = new ArrayList<>();
    instances.add("instance1");

    // Assign tasks for 1 datastream to 1 instance. Validate minTasks number of tasks are created
    assignment = strategy.assign(datastreams, instances, assignment);
    Assert.assertEquals(assignment.get("instance1").size(), minTasks);

    List<String> partitions = ImmutableList.of("t-0", "t-1", "t1-0", "t2-0", "t1-1", "t1-2", "t0-3");
    DatastreamGroupPartitionsMetadata partitionsMetadata =
        new DatastreamGroupPartitionsMetadata(datastreams.get(0), partitions);

    // Partition assignment should fail because insufficient tasks are present to fit the partitions such that the
    // tasks are 50% full. This should set the correct number of tasks needed so that the next assign() call creates
    // the correct number of tasks.
    Map<String, Set<DatastreamTask>> finalAssignment = assignment;
    DatastreamGroupPartitionsMetadata finalPartitionsMetadata = partitionsMetadata;
    Assert.assertThrows(DatastreamRuntimeException.class,
        () -> strategy.assignPartitions(finalAssignment, finalPartitionsMetadata));

    // The assign call should create the expected number of tasks as set by partition assignment
    assignment = strategy.assign(datastreams, instances, assignment);
    int maxPartitionsPerTask = partitionsPerTask * fullnessFactorPct / 100;
    int numTasksNeeded = (partitions.size() / maxPartitionsPerTask)
        + (partitions.size() % maxPartitionsPerTask == 0 ? 0 : 1);
    Assert.assertEquals(assignment.get("instance1").size(), numTasksNeeded);
    setupTaskLockForAssignment(assignment);

    // Partition assignment should go through
    assignment = strategy.assignPartitions(assignment, partitionsMetadata);
    validatePartitionAssignment(assignment, partitions, maxPartitionsPerTask, numTasksNeeded);

    // Decrease the number of partitions such that the partitions per task is now smaller than the fullness factor.
    // The number of tasks should remain the same.
    partitions = ImmutableList.of("t-0", "t-1", "t1-0");
    partitionsMetadata = new DatastreamGroupPartitionsMetadata(datastreams.get(0), partitions);

    assignment = strategy.assignPartitions(assignment, partitionsMetadata);
    Assert.assertEquals(assignment.get("instance1").size(), numTasksNeeded);
    validatePartitionAssignment(assignment, partitions, maxPartitionsPerTask, numTasksNeeded);

    // Increase the number of partitions such that the partitions per task is now larger than the configured partitions
    // per task. The number of tasks should remain the same.
    partitions = ImmutableList.of("t-0", "t-1", "t1-0", "t2-0", "t1-1", "t1-2", "t0-3", "t42-0", "t2-1", "t21-0",
        "t22-0", "t21-1", "t21-2", "t20-3", "t3-0", "t3-1", "t31-0", "t32-0", "t31-1", "t31-2");
    partitionsMetadata = new DatastreamGroupPartitionsMetadata(datastreams.get(0), partitions);

    assignment = strategy.assignPartitions(assignment, partitionsMetadata);
    Assert.assertEquals(assignment.get("instance1").size(), numTasksNeeded);
    maxPartitionsPerTask = partitions.size() / numTasksNeeded + (partitions.size() % numTasksNeeded == 0 ? 0 : 1);
    validatePartitionAssignment(assignment, partitions, maxPartitionsPerTask, numTasksNeeded);

    // Pass an empty assignment to simulate a datastream restart which wipes out the tasks. The number of tasks needed
    // should be reassessed on the next assignment when we add the datastream back.
    assignment = Collections.emptyMap();
    // Delete the ZK node for numTasks for this datastream to simulate deletion of this node on datastream stop.
    _zkClient.delete(KeyBuilder.datastreamNumTasks(_clusterName, datastreams.get(0).getTaskPrefix()));
    // Pass an empty datastream list, since on datastream stop, we expect the stopped datastream to be filtered out
    // from the list of valid datastreams passed to the assign() call.
    assignment = strategy.assign(Collections.emptyList(), instances, assignment);
    Assert.assertEquals(assignment.get("instance1").size(), 0);

    // Assign tasks for 1 datastream to 1 instance. Validate minTasks number of tasks are created since the previous
    // assignment should have wiped out the previously calculated numTasks.
    assignment = strategy.assign(datastreams, instances, assignment);
    Assert.assertEquals(assignment.get("instance1").size(), minTasks);

    // Partition assignment should fail because insufficient tasks are present to fit the partitions such that the
    // tasks are 50% full. This should set the correct number of tasks needed so that the next assign() call creates
    // the correct number of tasks.
    Map<String, Set<DatastreamTask>> finalAssignment1 = assignment;
    DatastreamGroupPartitionsMetadata finalPartitionsMetadata1 = partitionsMetadata;
    Assert.assertThrows(DatastreamRuntimeException.class,
        () -> strategy.assignPartitions(finalAssignment1, finalPartitionsMetadata1));

    // The assign call should create the expected number of tasks as set by partition assignment, and this should not
    // match the numTasksNeeded from the previous set of assignments.
    assignment = strategy.assign(datastreams, instances, assignment);
    maxPartitionsPerTask = partitionsPerTask * fullnessFactorPct / 100;
    int originalNumTasksNeeded = numTasksNeeded;
    numTasksNeeded = (partitions.size() / maxPartitionsPerTask)
        + (partitions.size() % maxPartitionsPerTask == 0 ? 0 : 1);
    Assert.assertEquals(assignment.get("instance1").size(), numTasksNeeded);
    Assert.assertNotEquals(originalNumTasksNeeded, numTasksNeeded);
    setupTaskLockForAssignment(assignment);

    // Partition assignment should go through
    assignment = strategy.assignPartitions(assignment, partitionsMetadata);
    Assert.assertEquals(assignment.get("instance1").size(), numTasksNeeded);
    validatePartitionAssignment(assignment, partitions, maxPartitionsPerTask, numTasksNeeded);
=======

    // Decrease the number of partitions such that the partitions per task is now smaller than the fullness factor.
    // The number of tasks should remain the same.
    partitions = ImmutableList.of("t-0", "t-1", "t1-0");
    partitionsMetadata = new DatastreamGroupPartitionsMetadata(datastreams.get(0), partitions);

    assignment = strategy.assignPartitions(assignment, partitionsMetadata);
    Assert.assertEquals(assignment.get("instance1").size(), numTasksNeeded);
    validatePartitionAssignment(assignment, partitions, maxPartitionsPerTask, numTasksNeeded);

    // Increase the number of partitions such that the partitions per task is now larger than the configured partitions
    // per task. The number of tasks should remain the same.
    partitions = ImmutableList.of("t-0", "t-1", "t1-0", "t2-0", "t1-1", "t1-2", "t0-3", "t42-0", "t2-1", "t21-0",
        "t22-0", "t21-1", "t21-2", "t20-3", "t3-0", "t3-1", "t31-0", "t32-0", "t31-1", "t31-2");
    partitionsMetadata = new DatastreamGroupPartitionsMetadata(datastreams.get(0), partitions);

    assignment = strategy.assignPartitions(assignment, partitionsMetadata);
    Assert.assertEquals(assignment.get("instance1").size(), numTasksNeeded);
    maxPartitionsPerTask = partitions.size() / numTasksNeeded + (partitions.size() % numTasksNeeded == 0 ? 0 : 1);
    validatePartitionAssignment(assignment, partitions, maxPartitionsPerTask, numTasksNeeded);

    // Pass an empty assignment to simulate a datastream restart which wipes out the tasks. The number of tasks needed
    // should be reassessed on the next assignment when we add the datastream back.
    assignment = Collections.emptyMap();
    // Delete the ZK node for numTasks for this datastream to simulate deletion of this node on datastream stop.
    _zkClient.delete(KeyBuilder.datastreamNumTasks(_clusterName, datastreams.get(0).getTaskPrefix()));
    // Pass an empty datastream list, since on datastream stop, we expect the stopped datastream to be filtered out
    // from the list of valid datastreams passed to the assign() call.
    assignment = strategy.assign(Collections.emptyList(), instances, assignment);
    Assert.assertEquals(assignment.get("instance1").size(), 0);

    // Assign tasks for 1 datastream to 1 instance. Validate minTasks number of tasks are created since the previous
    // assignment should have wiped out the previously calculated numTasks.
    assignment = strategy.assign(datastreams, instances, assignment);
    Assert.assertEquals(assignment.get("instance1").size(), minTasks);

    // Partition assignment should fail because insufficient tasks are present to fit the partitions such that the
    // tasks are 50% full. This should set the correct number of tasks needed so that the next assign() call creates
    // the correct number of tasks.
    Map<String, Set<DatastreamTask>> finalAssignment1 = assignment;
    DatastreamGroupPartitionsMetadata finalPartitionsMetadata1 = partitionsMetadata;
    Assert.assertThrows(DatastreamRuntimeException.class,
        () -> strategy.assignPartitions(finalAssignment1, finalPartitionsMetadata1));

    // The assign call should create the expected number of tasks as set by partition assignment, and this should not
    // match the numTasksNeeded from the previous set of assignments.
    assignment = strategy.assign(datastreams, instances, assignment);
    maxPartitionsPerTask = partitionsPerTask * fullnessFactorPct / 100;
    int originalNumTasksNeeded = numTasksNeeded;
    numTasksNeeded = (partitions.size() / maxPartitionsPerTask)
        + (partitions.size() % maxPartitionsPerTask == 0 ? 0 : 1);
    Assert.assertEquals(assignment.get("instance1").size(), numTasksNeeded);
    Assert.assertNotEquals(originalNumTasksNeeded, numTasksNeeded);
    setupTaskLockForAssignment(assignment);

    // Partition assignment should go through
    assignment = strategy.assignPartitions(assignment, partitionsMetadata);
    Assert.assertEquals(assignment.get("instance1").size(), numTasksNeeded);
    validatePartitionAssignment(assignment, partitions, maxPartitionsPerTask, numTasksNeeded);

    MetricsTestUtils.verifyMetrics(strategy, DynamicMetricsManager.getInstance());
>>>>>>> 3655996e
  }

  @Test
  public void testElasticTaskPartitionAssignmentCreatesMinTasksEvenForSmallPartitionCount() {
    int minTasks = 3;
    int partitionsPerTask = 2;
    int fullnessFactorPct = 50;
    // Create a strategy with partitionsPerTask = 2 and fullnessFactorPct as 50%
    StickyPartitionAssignmentStrategy strategy =
        new StickyPartitionAssignmentStrategy(Optional.empty(), Optional.empty(), Optional.empty(), true,
            Optional.of(partitionsPerTask), Optional.of(fullnessFactorPct), Optional.of(_zkClient), _clusterName);

    List<DatastreamGroup> datastreams = generateDatastreams("ds", 1, minTasks);
    datastreams.forEach(dg -> _zkClient.ensurePath(KeyBuilder.datastream(_clusterName, dg.getTaskPrefix())));

    Map<String, Set<DatastreamTask>> assignment = Collections.emptyMap();
    List<String> instances = new ArrayList<>();
    instances.add("instance1");

    // Assign tasks for 1 datastream to 1 instance. Validate minTasks number of tasks are created.
    assignment = strategy.assign(datastreams, instances, assignment);
    Assert.assertEquals(assignment.get("instance1").size(), minTasks);
    setupTaskLockForAssignment(assignment);

    List<String> partitions = ImmutableList.of("t-0", "t-1");
    DatastreamGroupPartitionsMetadata partitionsMetadata =
        new DatastreamGroupPartitionsMetadata(datastreams.get(0), partitions);
<<<<<<< HEAD

    // Partition assignment should pass since we have enough tasks for the given partitions.
    assignment = strategy.assignPartitions(assignment, partitionsMetadata);
    Assert.assertEquals(assignment.get("instance1").size(), minTasks);
    int maxPartitionsPerTask = partitionsPerTask * fullnessFactorPct / 100;
    validatePartitionAssignment(assignment, partitions, maxPartitionsPerTask, minTasks);
=======

    // Partition assignment should pass since we have enough tasks for the given partitions.
    assignment = strategy.assignPartitions(assignment, partitionsMetadata);
    Assert.assertEquals(assignment.get("instance1").size(), minTasks);
    int maxPartitionsPerTask = partitionsPerTask * fullnessFactorPct / 100;
    validatePartitionAssignment(assignment, partitions, maxPartitionsPerTask, minTasks);

    MetricsTestUtils.verifyMetrics(strategy, DynamicMetricsManager.getInstance());
>>>>>>> 3655996e
  }

  @Test
  public void testElasticTaskPartitionAssignmentCreatesAtMostMaxTasks() {
    int minTasks = 3;
    int maxTasks = 5;
    int partitionsPerTask = 2;
    int fullnessFactorPct = 50;
    // Create a strategy with partitionsPerTask = 2 and fullnessFactorPct as 50%
    StickyPartitionAssignmentStrategy strategy =
        new StickyPartitionAssignmentStrategy(Optional.empty(), Optional.empty(), Optional.empty(), true,
            Optional.of(partitionsPerTask), Optional.of(fullnessFactorPct), Optional.of(_zkClient), _clusterName);

    List<DatastreamGroup> datastreams = generateDatastreams("ds", 1, minTasks);
    datastreams.forEach(datastreamGroup -> {
      datastreamGroup.getDatastreams().get(0).getMetadata()
          .put(BroadcastStrategyFactory.CFG_MAX_TASKS, String.valueOf(maxTasks));
      _zkClient.ensurePath(KeyBuilder.datastream(_clusterName, datastreamGroup.getTaskPrefix()));
    });

    Map<String, Set<DatastreamTask>> assignment = Collections.emptyMap();
    List<String> instances = new ArrayList<>();
    instances.add("instance1");

    // Assign tasks for 1 datastream to 1 instance. Validate minTasks number of tasks are created.
    assignment = strategy.assign(datastreams, instances, assignment);
    Assert.assertEquals(assignment.get("instance1").size(), minTasks);
    setupTaskLockForAssignment(assignment);

    List<String> partitions = ImmutableList.of("t-0", "t-1", "t1-0", "t1-1", "t2-0", "t2-1", "t3-0", "t3-1", "t4-0",
        "t4-1", "t5-0", "t5-1", "t6-1");
    DatastreamGroupPartitionsMetadata partitionsMetadata =
        new DatastreamGroupPartitionsMetadata(datastreams.get(0), partitions);

    // Partition assignment should fail because insufficient tasks are present to fit the partitions such that the
    // tasks are 50% full. This should set the correct number of tasks needed so that the next assign() call creates
    // the correct number of tasks.
    Map<String, Set<DatastreamTask>> finalAssignment = assignment;
    Assert.assertThrows(DatastreamRuntimeException.class,
        () -> strategy.assignPartitions(finalAssignment, partitionsMetadata));

    // The assign call should create the only maxTasks number of tasks as set by partition assignment rather than the
    // expected number of tasks.
    assignment = strategy.assign(datastreams, instances, assignment);
    int maxPartitionsPerTask = partitionsPerTask * fullnessFactorPct / 100;
    int numTasksNeeded = (partitions.size() / maxPartitionsPerTask)
        + (partitions.size() % maxPartitionsPerTask == 0 ? 0 : 1);
    Assert.assertEquals(assignment.get("instance1").size(), maxTasks);
    Assert.assertTrue(numTasksNeeded > maxTasks);
    setupTaskLockForAssignment(assignment);

    // Partition assignment should go through
    assignment = strategy.assignPartitions(assignment, partitionsMetadata);
    maxPartitionsPerTask = partitions.size() / maxTasks  + (partitions.size() % maxTasks == 0 ? 0 : 1);
    validatePartitionAssignment(assignment, partitions, maxPartitionsPerTask, maxTasks);
<<<<<<< HEAD
=======

    MetricsTestUtils.verifyMetrics(strategy, DynamicMetricsManager.getInstance());
>>>>>>> 3655996e
  }

  @Test
  public void testNegativeMinTasks() {
    int minTasks = -3;
    int maxTasks = 5;
    int partitionsPerTask = 2;
    int fullnessFactorPct = 50;
    // Create a strategy with partitionsPerTask = 2 and fullnessFactorPct as 50%
    StickyPartitionAssignmentStrategy strategy =
        new StickyPartitionAssignmentStrategy(Optional.empty(), Optional.empty(), Optional.empty(), true,
            Optional.of(partitionsPerTask), Optional.of(fullnessFactorPct), Optional.of(_zkClient), _clusterName);

    List<DatastreamGroup> datastreams = generateDatastreams("ds", 1, minTasks);
    datastreams.forEach(datastreamGroup -> {
      datastreamGroup.getDatastreams().get(0).getMetadata()
          .put(BroadcastStrategyFactory.CFG_MAX_TASKS, String.valueOf(maxTasks));
      _zkClient.ensurePath(KeyBuilder.datastream(_clusterName, datastreamGroup.getTaskPrefix()));
    });

    Map<String, Set<DatastreamTask>> assignment = Collections.emptyMap();
    List<String> instances = new ArrayList<>();
    instances.add("instance1");

    // Assign tasks for 1 datastream to 1 instance. Validate maxTasks number of tasks are created, since negative
    // minTasks should disable elastic task assignment for this datastream group.
    assignment = strategy.assign(datastreams, instances, assignment);
    Assert.assertEquals(assignment.get("instance1").size(), maxTasks);
    setupTaskLockForAssignment(assignment);

    List<String> partitions = ImmutableList.of("t-0", "t-1", "t1-0", "t1-1", "t2-0", "t2-1", "t3-0", "t3-1", "t4-0",
        "t4-1", "t5-0", "t5-1", "t6-1");
    DatastreamGroupPartitionsMetadata partitionsMetadata =
        new DatastreamGroupPartitionsMetadata(datastreams.get(0), partitions);

    // Partition assignment should pass, since elastic task assignment is disabled for a datastream group with only
    // negative minTasks
    assignment = strategy.assignPartitions(assignment, partitionsMetadata);
    Assert.assertEquals(assignment.get("instance1").size(), maxTasks);
<<<<<<< HEAD
  }

  @Test
  public void testZkClientWithElasticTaskEnabledConfigMismatch() {
    int partitionsPerTask = 2;
    int fullnessFactorPct = 50;

    // Enable elastic task assignment, and pass an empty ZkClient. This should throw.
    Assert.assertThrows(IllegalArgumentException.class, () -> new StickyPartitionAssignmentStrategy(Optional.empty(),
        Optional.empty(), Optional.empty(), true, Optional.of(partitionsPerTask), Optional.of(fullnessFactorPct),
        Optional.empty(), _clusterName));

    // Disable elastic task assignment, and pass valid ZkClient. This should not throw.
    new StickyPartitionAssignmentStrategy(Optional.empty(),
        Optional.empty(), Optional.empty(), false, Optional.of(partitionsPerTask), Optional.of(fullnessFactorPct),
        Optional.of(_zkClient), _clusterName);

    // Disable elastic task assignment, and pass an empty ZkClient. This should not throw.
    new StickyPartitionAssignmentStrategy(Optional.empty(),
        Optional.empty(), Optional.empty(), false, Optional.of(partitionsPerTask), Optional.of(fullnessFactorPct),
        Optional.empty(), _clusterName);
  }

  @Test
  public void testClusterNameWithElasticTaskEnabledConfigMismatch() {
    int partitionsPerTask = 2;
    int fullnessFactorPct = 50;

    // Pass null or blank clusterName while elastic task assignment is enabled. This should throw.
    Assert.assertThrows(IllegalArgumentException.class, () -> new StickyPartitionAssignmentStrategy(Optional.empty(),
        Optional.empty(), Optional.empty(), true, Optional.of(partitionsPerTask), Optional.of(fullnessFactorPct),
        Optional.of(_zkClient), null));

    Assert.assertThrows(IllegalArgumentException.class, () -> new StickyPartitionAssignmentStrategy(Optional.empty(),
        Optional.empty(), Optional.empty(), true, Optional.of(partitionsPerTask), Optional.of(fullnessFactorPct),
        Optional.of(_zkClient), ""));

    // If elastic task assignment is disabled, it should not matter whether clusterName is null or has a valid value.
    new StickyPartitionAssignmentStrategy(Optional.empty(), Optional.empty(), Optional.empty(), false,
        Optional.empty(), Optional.empty(), Optional.empty(), null);

    new StickyPartitionAssignmentStrategy(Optional.empty(), Optional.empty(), Optional.empty(), false,
        Optional.empty(), Optional.empty(), Optional.empty(), _clusterName);
  }

=======

    MetricsTestUtils.verifyMetrics(strategy, DynamicMetricsManager.getInstance());
  }

  @Test
  public void testZkClientWithElasticTaskEnabledConfigMismatch() {
    int partitionsPerTask = 2;
    int fullnessFactorPct = 50;

    // Enable elastic task assignment, and pass an empty ZkClient. This should throw.
    Assert.assertThrows(IllegalArgumentException.class, () -> new StickyPartitionAssignmentStrategy(Optional.empty(),
        Optional.empty(), Optional.empty(), true, Optional.of(partitionsPerTask), Optional.of(fullnessFactorPct),
        Optional.empty(), _clusterName));

    // Disable elastic task assignment, and pass valid ZkClient. This should not throw.
    new StickyPartitionAssignmentStrategy(Optional.empty(),
        Optional.empty(), Optional.empty(), false, Optional.of(partitionsPerTask), Optional.of(fullnessFactorPct),
        Optional.of(_zkClient), _clusterName);

    // Disable elastic task assignment, and pass an empty ZkClient. This should not throw.
    new StickyPartitionAssignmentStrategy(Optional.empty(),
        Optional.empty(), Optional.empty(), false, Optional.of(partitionsPerTask), Optional.of(fullnessFactorPct),
        Optional.empty(), _clusterName);
  }

  @Test
  public void testClusterNameWithElasticTaskEnabledConfigMismatch() {
    int partitionsPerTask = 2;
    int fullnessFactorPct = 50;

    // Pass null or blank clusterName while elastic task assignment is enabled. This should throw.
    Assert.assertThrows(IllegalArgumentException.class, () -> new StickyPartitionAssignmentStrategy(Optional.empty(),
        Optional.empty(), Optional.empty(), true, Optional.of(partitionsPerTask), Optional.of(fullnessFactorPct),
        Optional.of(_zkClient), null));

    Assert.assertThrows(IllegalArgumentException.class, () -> new StickyPartitionAssignmentStrategy(Optional.empty(),
        Optional.empty(), Optional.empty(), true, Optional.of(partitionsPerTask), Optional.of(fullnessFactorPct),
        Optional.of(_zkClient), ""));

    // If elastic task assignment is disabled, it should not matter whether clusterName is null or has a valid value.
    new StickyPartitionAssignmentStrategy(Optional.empty(), Optional.empty(), Optional.empty(), false,
        Optional.empty(), Optional.empty(), Optional.empty(), null);

    new StickyPartitionAssignmentStrategy(Optional.empty(), Optional.empty(), Optional.empty(), false,
        Optional.empty(), Optional.empty(), Optional.empty(), _clusterName);
  }

>>>>>>> 3655996e
  private void setupTaskLockForAssignment(Map<String, Set<DatastreamTask>> assignment) {
    for (String instance : assignment.keySet()) {
      for (DatastreamTask task : assignment.get(instance)) {
        ZkAdapter mockZkAdapter = mock(ZkAdapter.class);
        ((DatastreamTaskImpl) task).setZkAdapter(mockZkAdapter);
        when(mockZkAdapter.checkIsTaskLocked(anyString(), anyString(), anyString())).thenReturn(true);
      }
    }
  }

  private void validatePartitionAssignment(Map<String, Set<DatastreamTask>> assignment, List<String> partitions,
      int maxPartitionsPerTask, int numTasksNeeded) {
    Assert.assertEquals(assignment.get("instance1").size(), numTasksNeeded);

    int numPartitions = 0;
    Set<String> partitionsFound = new HashSet<>();
    for (DatastreamTask task : assignment.get("instance1")) {
      Assert.assertTrue(task.getPartitionsV2().size() <= maxPartitionsPerTask);
      numPartitions += task.getPartitionsV2().size();
      partitionsFound.addAll(task.getPartitionsV2());
    }
    Assert.assertEquals(numPartitions, partitions.size());
    Assert.assertEquals(new HashSet<>(partitions), partitionsFound);
  }

  private  Map<String, Set<DatastreamTask>> generateEmptyAssignment(List<DatastreamGroup> datastreams,
      int instanceNum, int taskNum, boolean isTaskLocked) {
    Map<String, Set<DatastreamTask>> assignment = new HashMap<>();
    for (int i = 0; i < instanceNum; ++i) {
      Set<DatastreamTask> set = new HashSet<>();
      for (int j = 0; j < taskNum; ++j) {
        DatastreamTaskImpl task = new DatastreamTaskImpl(datastreams.get(0).getDatastreams());
        ZkAdapter mockZkAdapter = mock(ZkAdapter.class);
        task.setZkAdapter(mockZkAdapter);
        when(mockZkAdapter.checkIsTaskLocked(anyString(), anyString(), anyString())).thenReturn(isTaskLocked);
        set.add(task);
      }
      assignment.put("instance" + i, set);
    }
    return assignment;
  }

  private Set<String> getPartitionsFromTask(Set<DatastreamTask> tasks) {
    Set<String> partitions = new HashSet<>();
    tasks.forEach(t -> partitions.addAll(t.getPartitionsV2()));
    return partitions;
  }

  private int getTotalPartitions(Map<String, Set<DatastreamTask>> assignment) {
    int count = 0;
    for (Set<DatastreamTask> tasks : assignment.values()) {
      count += tasks.stream().map(t -> t.getPartitionsV2().size()).mapToInt(Integer::intValue).sum();
    }
    return count;
  }

  private List<DatastreamGroup> generateDatastreams(String namePrefix, int numberOfDatastreams) {
    return generateDatastreams(namePrefix, numberOfDatastreams, 0);
  }

  private List<DatastreamGroup> generateDatastreams(String namePrefix, int numberOfDatastreams, int minTasks) {
    List<DatastreamGroup> datastreams = new ArrayList<>();
    String type = DummyConnector.CONNECTOR_TYPE;
    for (int index = 0; index < numberOfDatastreams; index++) {
      Datastream ds = DatastreamTestUtils.createDatastream(type, namePrefix + index, "DummySource");
      ds.getMetadata().put(DatastreamMetadataConstants.OWNER_KEY, "person_" + index);
      ds.getMetadata().put(DatastreamMetadataConstants.TASK_PREFIX, DatastreamTaskImpl.getTaskPrefix(ds));
      if (minTasks != 0) {
        ds.getMetadata().put(StickyPartitionAssignmentStrategy.CFG_MIN_TASKS, String.valueOf(minTasks));
      }
      datastreams.add(new DatastreamGroup(Collections.singletonList(ds)));
    }
    return datastreams;
  }

  private Optional<ZkClient> getZkClient(boolean enableElasticTaskAssignment) {
    return enableElasticTaskAssignment ? Optional.of(_zkClient) : Optional.empty();
  }
}<|MERGE_RESOLUTION|>--- conflicted
+++ resolved
@@ -6,10 +6,7 @@
 package com.linkedin.datastream.server.assignment;
 
 import java.io.IOException;
-<<<<<<< HEAD
-=======
 import java.lang.reflect.Field;
->>>>>>> 3655996e
 import java.util.ArrayList;
 import java.util.Arrays;
 import java.util.Collections;
@@ -43,10 +40,7 @@
 import com.linkedin.datastream.server.zk.ZkAdapter;
 import com.linkedin.datastream.testutil.DatastreamTestUtils;
 import com.linkedin.datastream.testutil.EmbeddedZookeeper;
-<<<<<<< HEAD
-=======
 import com.linkedin.datastream.testutil.MetricsTestUtils;
->>>>>>> 3655996e
 
 import static org.mockito.Matchers.anyString;
 import static org.mockito.Mockito.mock;
@@ -68,13 +62,6 @@
     String zkConnectionString = _embeddedZookeeper.getConnection();
     _embeddedZookeeper.startup();
     _zkClient = new ZkClient(zkConnectionString);
-<<<<<<< HEAD
-  }
-
-  @AfterMethod
-  public void teardown() {
-    _embeddedZookeeper.shutdown();
-=======
     DynamicMetricsManager.createInstance(new MetricRegistry(), "TestStickyPartitionAssignment");
   }
 
@@ -89,7 +76,6 @@
     } finally {
       field.setAccessible(false);
     }
->>>>>>> 3655996e
   }
 
   @Test
@@ -156,7 +142,6 @@
           new DatastreamGroupPartitionsMetadata(datastreams.get(0), newPartitions);
 
       Map<String, Set<DatastreamTask>> newAssignment = strategy.assignPartitions(assignment, newPartitionsMetadata);
-<<<<<<< HEAD
 
       for (DatastreamTask task : newAssignment.get("instance0")) {
         Assert.assertEquals(task.getPartitionsV2().size(), 2);
@@ -171,22 +156,6 @@
       Map<String, Set<DatastreamTask>> finalAssignment = assignment;
       newAssignment.forEach((instance, taskSet1) -> taskSet1.addAll(finalAssignment.get(instance)));
 
-=======
-
-      for (DatastreamTask task : newAssignment.get("instance0")) {
-        Assert.assertEquals(task.getPartitionsV2().size(), 2);
-      }
-
-      Map<String, List<DatastreamTask>> taskToCleanup = strategy.getTasksToCleanUp(datastreams, newAssignment);
-      Assert.assertEquals(taskToCleanup.size(), 0);
-
-      // Adding the dependency task as well in the assignment list to simulate the scenario where
-      // the dependency task nodes are not deleted and the leader gets interrupted, OOM or hit session expiry.
-      // The next leader should be able to identify and cleanup.
-      Map<String, Set<DatastreamTask>> finalAssignment = assignment;
-      newAssignment.forEach((instance, taskSet1) -> taskSet1.addAll(finalAssignment.get(instance)));
-
->>>>>>> 3655996e
       taskToCleanup = strategy.getTasksToCleanUp(datastreams, newAssignment);
       Assert.assertEquals(taskToCleanup.size(), 1);
       taskToCleanup.forEach((instance, taskList1) -> Assert.assertEquals(taskList1.size(), 3));
@@ -245,7 +214,6 @@
       Assert.assertThrows(IllegalArgumentException.class,
           () -> strategy.assignPartitions(new HashMap<>(), partitionsMetadata));
     });
-<<<<<<< HEAD
   }
 
   @Test
@@ -418,179 +386,6 @@
 
   @Test
   public void testElasticTaskPartitionAssignmentCorrectlyAdjustsNumTasks() {
-=======
-  }
-
-  @Test
-  public void testAssignPartitionToInstanceWithoutTaskForDatastreamGroup() {
-    Set<Boolean> elasticTaskAssignmentEnabledSet = new HashSet<>(Arrays.asList(true, false));
-
-    elasticTaskAssignmentEnabledSet.forEach(elasticAssignmentEnabled -> {
-      StickyPartitionAssignmentStrategy strategy = new StickyPartitionAssignmentStrategy(Optional.empty(),
-          Optional.empty(), Optional.empty(), elasticAssignmentEnabled, Optional.of(3), Optional.of(90),
-          getZkClient(elasticAssignmentEnabled), _clusterName);
-      List<DatastreamGroup> datastreams;
-      if (elasticAssignmentEnabled) {
-        datastreams = generateDatastreams("ds", 2, 2);
-      } else {
-        datastreams = generateDatastreams("ds", 2);
-      }
-
-      Map<String, Set<DatastreamTask>> assignment = generateEmptyAssignment(datastreams, 3, 2, true);
-      List<String> partitions = ImmutableList.of("t-0", "t-1", "t-2", "t-3", "t-4");
-      DatastreamGroupPartitionsMetadata partitionsMetadata =
-          new DatastreamGroupPartitionsMetadata(datastreams.get(1), partitions);
-      // Generate partition assignment
-      Assert.assertThrows(IllegalArgumentException.class,
-          () -> strategy.assignPartitions(assignment, partitionsMetadata));
-    });
-  }
-
-  @Test
-  public void testMovePartition() {
-    Set<Boolean> elasticTaskAssignmentEnabledSet = new HashSet<>(Arrays.asList(true, false));
-
-    elasticTaskAssignmentEnabledSet.forEach(elasticAssignmentEnabled -> {
-      StickyPartitionAssignmentStrategy strategy = new StickyPartitionAssignmentStrategy(Optional.empty(),
-          Optional.empty(), Optional.empty(), elasticAssignmentEnabled, Optional.of(3), Optional.of(90),
-          getZkClient(elasticAssignmentEnabled), _clusterName);
-      List<DatastreamGroup> datastreams;
-      if (elasticAssignmentEnabled) {
-        datastreams = generateDatastreams("ds", 2, 2);
-      } else {
-        datastreams = generateDatastreams("ds", 2);
-      }
-      Map<String, Set<DatastreamTask>> assignment = generateEmptyAssignment(datastreams, 3, 2, true);
-      List<String> partitions = ImmutableList.of("t-0", "t-1", "t-2", "t-3", "t-4", "t-5", "t-6", "t-7");
-      DatastreamGroupPartitionsMetadata partitionsMetadata =
-          new DatastreamGroupPartitionsMetadata(datastreams.get(0), partitions);
-      // Generate partition assignment
-      assignment = strategy.assignPartitions(assignment, partitionsMetadata);
-
-      Map<String, Set<String>> targetAssignment = new HashMap<>();
-      targetAssignment.put("instance2", ImmutableSet.of("t-3", "t-2", "t-1", "t-5"));
-      targetAssignment.put("instance1", ImmutableSet.of("t-0", "t-10"));
-
-      assignment = strategy.movePartitions(assignment, targetAssignment, partitionsMetadata);
-
-      Assert.assertTrue(getPartitionsFromTask(assignment.get("instance2")).contains("t-1"));
-      Assert.assertTrue(getPartitionsFromTask(assignment.get("instance2")).contains("t-2"));
-      Assert.assertTrue(getPartitionsFromTask(assignment.get("instance2")).contains("t-3"));
-      Assert.assertTrue(getPartitionsFromTask(assignment.get("instance2")).contains("t-5"));
-
-      Assert.assertTrue(getPartitionsFromTask(assignment.get("instance1")).contains("t-0"));
-      Assert.assertFalse(getPartitionsFromTask(assignment.get("instance1")).contains("t-10"));
-
-      Assert.assertEquals(getTotalPartitions(assignment), 8);
-    });
-  }
-
-  @Test
-  public void testMovePartitionToInstanceWithoutTask() {
-    Set<Boolean> elasticTaskAssignmentEnabledSet = new HashSet<>(Arrays.asList(true, false));
-
-    elasticTaskAssignmentEnabledSet.forEach(elasticAssignmentEnabled -> {
-      StickyPartitionAssignmentStrategy strategy = new StickyPartitionAssignmentStrategy(Optional.empty(),
-          Optional.empty(), Optional.empty(), elasticAssignmentEnabled, Optional.of(3), Optional.of(90),
-          getZkClient(elasticAssignmentEnabled), _clusterName);
-      List<DatastreamGroup> datastreams;
-      if (elasticAssignmentEnabled) {
-        datastreams = generateDatastreams("ds", 2, 2);
-      } else {
-        datastreams = generateDatastreams("ds", 2);
-      }
-
-      Map<String, Set<DatastreamTask>> assignment = generateEmptyAssignment(datastreams, 3, 2, true);
-      List<String> partitions = ImmutableList.of("t-0", "t-1", "t-2", "t-3", "t-4");
-      DatastreamGroupPartitionsMetadata partitionsMetadata =
-          new DatastreamGroupPartitionsMetadata(datastreams.get(0), partitions);
-      // Generate partition assignment
-      assignment = strategy.assignPartitions(assignment, partitionsMetadata);
-      assignment.put("empty", Collections.emptySet());
-
-      Map<String, Set<String>> targetAssignment = new HashMap<>();
-      targetAssignment.put("empty", ImmutableSet.of("t-3", "t-2", "t-1", "t-5"));
-      Map<String, Set<DatastreamTask>> finalAssignment = assignment;
-      Assert.assertThrows(DatastreamRuntimeException.class,
-          () -> strategy.movePartitions(finalAssignment, targetAssignment, partitionsMetadata));
-    });
-  }
-
-  @Test
-  public void testRemovePartitions() {
-    Set<Boolean> elasticTaskAssignmentEnabledSet = new HashSet<>(Arrays.asList(true, false));
-
-    elasticTaskAssignmentEnabledSet.forEach(elasticAssignmentEnabled -> {
-      StickyPartitionAssignmentStrategy strategy = new StickyPartitionAssignmentStrategy(Optional.empty(),
-          Optional.empty(), Optional.empty(), elasticAssignmentEnabled, Optional.of(3), Optional.of(90),
-          getZkClient(elasticAssignmentEnabled), _clusterName);
-      List<DatastreamGroup> datastreams;
-      if (elasticAssignmentEnabled) {
-        datastreams = generateDatastreams("ds", 1, 2);
-      } else {
-        datastreams = generateDatastreams("ds", 1);
-      }
-
-      Map<String, Set<DatastreamTask>> assignment = generateEmptyAssignment(datastreams, 3, 2, true);
-
-      List<String> partitions = ImmutableList.of("t-0", "t-1", "t-2", "t-3", "t-4", "t-5", "t-6");
-      DatastreamGroupPartitionsMetadata partitionsMetadata =
-          new DatastreamGroupPartitionsMetadata(datastreams.get(0), partitions);
-
-      // Generate partition assignment
-      assignment = strategy.assignPartitions(assignment, partitionsMetadata);
-
-      List<String> newPartitions = ImmutableList.of("t-1", "t-3", "t-4", "t-6");
-      DatastreamGroupPartitionsMetadata newPartitionsMetadata =
-          new DatastreamGroupPartitionsMetadata(datastreams.get(0), newPartitions);
-
-      assignment = strategy.assignPartitions(assignment, newPartitionsMetadata);
-
-      List<String> remainingPartitions = new ArrayList<>();
-      for (String instance : assignment.keySet()) {
-        for (DatastreamTask task : assignment.get(instance)) {
-          remainingPartitions.addAll(task.getPartitionsV2());
-        }
-      }
-
-      Assert.assertEquals(new HashSet<>(remainingPartitions), new HashSet<>(newPartitions));
-    });
-  }
-
-  @Test
-  public void testElasticTaskPartitionAssignmentFailsOnTooFewTasks() {
-    int minTasks = 2;
-    int partitionsPerTask = 2;
-    int fullnessFactorPct = 50;
-    // Create a strategy with partitionsPerTask = 2 and fullnessFactorPct as 50%
-    StickyPartitionAssignmentStrategy strategy =
-        new StickyPartitionAssignmentStrategy(Optional.empty(), Optional.empty(), Optional.empty(), true,
-            Optional.of(partitionsPerTask), Optional.of(fullnessFactorPct), Optional.of(_zkClient), _clusterName);
-
-    List<DatastreamGroup> datastreams = generateDatastreams("ds", 1, minTasks);
-    datastreams.forEach(dg -> _zkClient.ensurePath(KeyBuilder.datastream(_clusterName, dg.getTaskPrefix())));
-
-    Map<String, Set<DatastreamTask>> assignment = Collections.emptyMap();
-    List<String> instances = new ArrayList<>();
-    instances.add("instance1");
-
-    // Assign tasks for 1 datastream to 1 instance. Validate minTasks number of tasks are created.
-    assignment = strategy.assign(datastreams, instances, assignment);
-    Assert.assertEquals(assignment.get("instance1").size(), minTasks);
-
-    List<String> partitions = ImmutableList.of("t-0", "t-1", "t1-0");
-    DatastreamGroupPartitionsMetadata partitionsMetadata =
-        new DatastreamGroupPartitionsMetadata(datastreams.get(0), partitions);
-
-    // Partition assignment should fail because insufficient tasks are present to fit the partitions such that the
-    // tasks are 50% full.
-    Map<String, Set<DatastreamTask>> finalAssignment = assignment;
-    Assert.assertThrows(DatastreamRuntimeException.class,
-        () -> strategy.assignPartitions(finalAssignment, partitionsMetadata));
-  }
-
-  @Test
-  public void testElasticTaskPartitionAssignmentCorrectlyAdjustsNumTasks() {
     int minTasks = 3;
     int partitionsPerTask = 4;
     int fullnessFactorPct = 50;
@@ -635,63 +430,6 @@
     validatePartitionAssignment(assignment, partitions, maxPartitionsPerTask, numTasksNeeded);
 
     MetricsTestUtils.verifyMetrics(strategy, DynamicMetricsManager.getInstance());
-  }
-
-  @Test
-  public void testElasticTaskPartitionAssignmentRepeatedPartitionAssignments() {
->>>>>>> 3655996e
-    int minTasks = 3;
-    int partitionsPerTask = 4;
-    int fullnessFactorPct = 50;
-    // Create a strategy with partitionsPerTask = 4 and fullnessFactorPct as 50%
-    StickyPartitionAssignmentStrategy strategy =
-        new StickyPartitionAssignmentStrategy(Optional.empty(), Optional.empty(), Optional.empty(), true,
-            Optional.of(partitionsPerTask), Optional.of(fullnessFactorPct), Optional.of(_zkClient), _clusterName);
-
-    List<DatastreamGroup> datastreams = generateDatastreams("ds", 1, minTasks);
-    datastreams.forEach(dg -> _zkClient.ensurePath(KeyBuilder.datastream(_clusterName, dg.getTaskPrefix())));
-
-    Map<String, Set<DatastreamTask>> assignment = Collections.emptyMap();
-    List<String> instances = new ArrayList<>();
-    instances.add("instance1");
-
-    // Assign tasks for 1 datastream to 1 instance. Validate minTasks number of tasks are created
-    assignment = strategy.assign(datastreams, instances, assignment);
-    Assert.assertEquals(assignment.get("instance1").size(), minTasks);
-
-    List<String> partitions = ImmutableList.of("t-0", "t-1", "t1-0", "t2-0", "t1-1", "t1-2", "t0-3");
-    DatastreamGroupPartitionsMetadata partitionsMetadata =
-        new DatastreamGroupPartitionsMetadata(datastreams.get(0), partitions);
-
-    // Partition assignment should fail because insufficient tasks are present to fit the partitions such that the
-    // tasks are 50% full. This should set the correct number of tasks needed so that the next assign() call creates
-    // the correct number of tasks.
-    Map<String, Set<DatastreamTask>> finalAssignment = assignment;
-<<<<<<< HEAD
-    Assert.assertThrows(DatastreamRuntimeException.class,
-        () -> strategy.assignPartitions(finalAssignment, partitionsMetadata));
-=======
-    DatastreamGroupPartitionsMetadata finalPartitionsMetadata = partitionsMetadata;
-    Assert.assertThrows(DatastreamRuntimeException.class,
-        () -> strategy.assignPartitions(finalAssignment, finalPartitionsMetadata));
->>>>>>> 3655996e
-
-    // The assign call should create the expected number of tasks as set by partition assignment
-    assignment = strategy.assign(datastreams, instances, assignment);
-    int maxPartitionsPerTask = partitionsPerTask * fullnessFactorPct / 100;
-    int numTasksNeeded = (partitions.size() / maxPartitionsPerTask)
-        + (partitions.size() % maxPartitionsPerTask == 0 ? 0 : 1);
-    Assert.assertEquals(assignment.get("instance1").size(), numTasksNeeded);
-<<<<<<< HEAD
-    Assert.assertEquals(assignment.get("instance1").size(), numTasksNeeded);
-=======
->>>>>>> 3655996e
-    setupTaskLockForAssignment(assignment);
-
-    // Partition assignment should go through
-    assignment = strategy.assignPartitions(assignment, partitionsMetadata);
-    validatePartitionAssignment(assignment, partitions, maxPartitionsPerTask, numTasksNeeded);
-<<<<<<< HEAD
   }
 
   @Test
@@ -797,69 +535,8 @@
     assignment = strategy.assignPartitions(assignment, partitionsMetadata);
     Assert.assertEquals(assignment.get("instance1").size(), numTasksNeeded);
     validatePartitionAssignment(assignment, partitions, maxPartitionsPerTask, numTasksNeeded);
-=======
-
-    // Decrease the number of partitions such that the partitions per task is now smaller than the fullness factor.
-    // The number of tasks should remain the same.
-    partitions = ImmutableList.of("t-0", "t-1", "t1-0");
-    partitionsMetadata = new DatastreamGroupPartitionsMetadata(datastreams.get(0), partitions);
-
-    assignment = strategy.assignPartitions(assignment, partitionsMetadata);
-    Assert.assertEquals(assignment.get("instance1").size(), numTasksNeeded);
-    validatePartitionAssignment(assignment, partitions, maxPartitionsPerTask, numTasksNeeded);
-
-    // Increase the number of partitions such that the partitions per task is now larger than the configured partitions
-    // per task. The number of tasks should remain the same.
-    partitions = ImmutableList.of("t-0", "t-1", "t1-0", "t2-0", "t1-1", "t1-2", "t0-3", "t42-0", "t2-1", "t21-0",
-        "t22-0", "t21-1", "t21-2", "t20-3", "t3-0", "t3-1", "t31-0", "t32-0", "t31-1", "t31-2");
-    partitionsMetadata = new DatastreamGroupPartitionsMetadata(datastreams.get(0), partitions);
-
-    assignment = strategy.assignPartitions(assignment, partitionsMetadata);
-    Assert.assertEquals(assignment.get("instance1").size(), numTasksNeeded);
-    maxPartitionsPerTask = partitions.size() / numTasksNeeded + (partitions.size() % numTasksNeeded == 0 ? 0 : 1);
-    validatePartitionAssignment(assignment, partitions, maxPartitionsPerTask, numTasksNeeded);
-
-    // Pass an empty assignment to simulate a datastream restart which wipes out the tasks. The number of tasks needed
-    // should be reassessed on the next assignment when we add the datastream back.
-    assignment = Collections.emptyMap();
-    // Delete the ZK node for numTasks for this datastream to simulate deletion of this node on datastream stop.
-    _zkClient.delete(KeyBuilder.datastreamNumTasks(_clusterName, datastreams.get(0).getTaskPrefix()));
-    // Pass an empty datastream list, since on datastream stop, we expect the stopped datastream to be filtered out
-    // from the list of valid datastreams passed to the assign() call.
-    assignment = strategy.assign(Collections.emptyList(), instances, assignment);
-    Assert.assertEquals(assignment.get("instance1").size(), 0);
-
-    // Assign tasks for 1 datastream to 1 instance. Validate minTasks number of tasks are created since the previous
-    // assignment should have wiped out the previously calculated numTasks.
-    assignment = strategy.assign(datastreams, instances, assignment);
-    Assert.assertEquals(assignment.get("instance1").size(), minTasks);
-
-    // Partition assignment should fail because insufficient tasks are present to fit the partitions such that the
-    // tasks are 50% full. This should set the correct number of tasks needed so that the next assign() call creates
-    // the correct number of tasks.
-    Map<String, Set<DatastreamTask>> finalAssignment1 = assignment;
-    DatastreamGroupPartitionsMetadata finalPartitionsMetadata1 = partitionsMetadata;
-    Assert.assertThrows(DatastreamRuntimeException.class,
-        () -> strategy.assignPartitions(finalAssignment1, finalPartitionsMetadata1));
-
-    // The assign call should create the expected number of tasks as set by partition assignment, and this should not
-    // match the numTasksNeeded from the previous set of assignments.
-    assignment = strategy.assign(datastreams, instances, assignment);
-    maxPartitionsPerTask = partitionsPerTask * fullnessFactorPct / 100;
-    int originalNumTasksNeeded = numTasksNeeded;
-    numTasksNeeded = (partitions.size() / maxPartitionsPerTask)
-        + (partitions.size() % maxPartitionsPerTask == 0 ? 0 : 1);
-    Assert.assertEquals(assignment.get("instance1").size(), numTasksNeeded);
-    Assert.assertNotEquals(originalNumTasksNeeded, numTasksNeeded);
-    setupTaskLockForAssignment(assignment);
-
-    // Partition assignment should go through
-    assignment = strategy.assignPartitions(assignment, partitionsMetadata);
-    Assert.assertEquals(assignment.get("instance1").size(), numTasksNeeded);
-    validatePartitionAssignment(assignment, partitions, maxPartitionsPerTask, numTasksNeeded);
 
     MetricsTestUtils.verifyMetrics(strategy, DynamicMetricsManager.getInstance());
->>>>>>> 3655996e
   }
 
   @Test
@@ -887,23 +564,14 @@
     List<String> partitions = ImmutableList.of("t-0", "t-1");
     DatastreamGroupPartitionsMetadata partitionsMetadata =
         new DatastreamGroupPartitionsMetadata(datastreams.get(0), partitions);
-<<<<<<< HEAD
 
     // Partition assignment should pass since we have enough tasks for the given partitions.
     assignment = strategy.assignPartitions(assignment, partitionsMetadata);
     Assert.assertEquals(assignment.get("instance1").size(), minTasks);
     int maxPartitionsPerTask = partitionsPerTask * fullnessFactorPct / 100;
     validatePartitionAssignment(assignment, partitions, maxPartitionsPerTask, minTasks);
-=======
-
-    // Partition assignment should pass since we have enough tasks for the given partitions.
-    assignment = strategy.assignPartitions(assignment, partitionsMetadata);
-    Assert.assertEquals(assignment.get("instance1").size(), minTasks);
-    int maxPartitionsPerTask = partitionsPerTask * fullnessFactorPct / 100;
-    validatePartitionAssignment(assignment, partitions, maxPartitionsPerTask, minTasks);
 
     MetricsTestUtils.verifyMetrics(strategy, DynamicMetricsManager.getInstance());
->>>>>>> 3655996e
   }
 
   @Test
@@ -959,11 +627,8 @@
     assignment = strategy.assignPartitions(assignment, partitionsMetadata);
     maxPartitionsPerTask = partitions.size() / maxTasks  + (partitions.size() % maxTasks == 0 ? 0 : 1);
     validatePartitionAssignment(assignment, partitions, maxPartitionsPerTask, maxTasks);
-<<<<<<< HEAD
-=======
 
     MetricsTestUtils.verifyMetrics(strategy, DynamicMetricsManager.getInstance());
->>>>>>> 3655996e
   }
 
   @Test
@@ -1003,7 +668,8 @@
     // negative minTasks
     assignment = strategy.assignPartitions(assignment, partitionsMetadata);
     Assert.assertEquals(assignment.get("instance1").size(), maxTasks);
-<<<<<<< HEAD
+
+    MetricsTestUtils.verifyMetrics(strategy, DynamicMetricsManager.getInstance());
   }
 
   @Test
@@ -1049,55 +715,6 @@
         Optional.empty(), Optional.empty(), Optional.empty(), _clusterName);
   }
 
-=======
-
-    MetricsTestUtils.verifyMetrics(strategy, DynamicMetricsManager.getInstance());
-  }
-
-  @Test
-  public void testZkClientWithElasticTaskEnabledConfigMismatch() {
-    int partitionsPerTask = 2;
-    int fullnessFactorPct = 50;
-
-    // Enable elastic task assignment, and pass an empty ZkClient. This should throw.
-    Assert.assertThrows(IllegalArgumentException.class, () -> new StickyPartitionAssignmentStrategy(Optional.empty(),
-        Optional.empty(), Optional.empty(), true, Optional.of(partitionsPerTask), Optional.of(fullnessFactorPct),
-        Optional.empty(), _clusterName));
-
-    // Disable elastic task assignment, and pass valid ZkClient. This should not throw.
-    new StickyPartitionAssignmentStrategy(Optional.empty(),
-        Optional.empty(), Optional.empty(), false, Optional.of(partitionsPerTask), Optional.of(fullnessFactorPct),
-        Optional.of(_zkClient), _clusterName);
-
-    // Disable elastic task assignment, and pass an empty ZkClient. This should not throw.
-    new StickyPartitionAssignmentStrategy(Optional.empty(),
-        Optional.empty(), Optional.empty(), false, Optional.of(partitionsPerTask), Optional.of(fullnessFactorPct),
-        Optional.empty(), _clusterName);
-  }
-
-  @Test
-  public void testClusterNameWithElasticTaskEnabledConfigMismatch() {
-    int partitionsPerTask = 2;
-    int fullnessFactorPct = 50;
-
-    // Pass null or blank clusterName while elastic task assignment is enabled. This should throw.
-    Assert.assertThrows(IllegalArgumentException.class, () -> new StickyPartitionAssignmentStrategy(Optional.empty(),
-        Optional.empty(), Optional.empty(), true, Optional.of(partitionsPerTask), Optional.of(fullnessFactorPct),
-        Optional.of(_zkClient), null));
-
-    Assert.assertThrows(IllegalArgumentException.class, () -> new StickyPartitionAssignmentStrategy(Optional.empty(),
-        Optional.empty(), Optional.empty(), true, Optional.of(partitionsPerTask), Optional.of(fullnessFactorPct),
-        Optional.of(_zkClient), ""));
-
-    // If elastic task assignment is disabled, it should not matter whether clusterName is null or has a valid value.
-    new StickyPartitionAssignmentStrategy(Optional.empty(), Optional.empty(), Optional.empty(), false,
-        Optional.empty(), Optional.empty(), Optional.empty(), null);
-
-    new StickyPartitionAssignmentStrategy(Optional.empty(), Optional.empty(), Optional.empty(), false,
-        Optional.empty(), Optional.empty(), Optional.empty(), _clusterName);
-  }
-
->>>>>>> 3655996e
   private void setupTaskLockForAssignment(Map<String, Set<DatastreamTask>> assignment) {
     for (String instance : assignment.keySet()) {
       for (DatastreamTask task : assignment.get(instance)) {
